--- conflicted
+++ resolved
@@ -1,11 +1,7 @@
 from setuptools import setup, find_packages
 
 setup(name='marlo',
-<<<<<<< HEAD
-      version='0.0.1dev21',
-=======
       version='0.0.1dev22',
->>>>>>> f6c508f1
       description='Marlo',
       url='https://github.com/crowdAI/marlo',
       author='S.P. Mohanty',
